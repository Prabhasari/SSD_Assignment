--- conflicted
+++ resolved
@@ -1,6 +1,6 @@
 import express from 'express'
 import multer from 'multer';
-<<<<<<< HEAD
+
 import rateLimit from 'express-rate-limit';
 
 import {
@@ -30,10 +30,10 @@
 } from '../controllers/AuthController.js';
 
 import { isAdmin, requireSignIn } from '../middlewares/AuthMiddleware.js'
-=======
+
 import passport from 'passport';
 import jwt from "jsonwebtoken";
->>>>>>> 1a567646
+
 
 //router object
 const router = express.Router()
@@ -113,8 +113,7 @@
 
 router.get('/logo/:pid', logoController );
 
-<<<<<<< HEAD
-=======
+
 //google login
 router.get("/google", passport.authenticate("google",{ scope: ["profile", "email"]}));
 
@@ -184,6 +183,6 @@
        })
     }
 })
->>>>>>> 1a567646
+
 
 export default router